#!/usr/bin/env python3

# Copyright (C) 2017-2019 The btclib developers
#
# This file is part of btclib. It is subject to the license terms in the
# LICENSE file found in the top-level directory of this distribution.
#
# No part of btclib including this file, may be copied, modified, propagated,
# or distributed except according to the terms contained in the LICENSE file.

"""
Elliptic curve class and functions

TODO: document duck-typing and static typing design choices
"""

from hashlib import sha256
from math import sqrt
import heapq
<<<<<<< HEAD
from typing import NamedTuple, Tuple, List, Sequence
=======
from typing import NamedTuple, Tuple, Sequence, List
>>>>>>> 91e9285a

from btclib.numbertheory import mod_inv, mod_sqrt, legendre_symbol

class Point(NamedTuple):
    """ Elliptic curve point
        
        Infinity point in affine coordinates is Inf = Point() and
        it can be checked with 'Inf[1] == 0' or 'Inf.y == 0'
    """
    x: int = 1
    y: int = 0

# infinity point in Jacobian coordinates is Inf = (int, int, 0)
# it can be checked with 'Inf[2] == 0'
_JacPoint = Tuple[int, int, int]

def _jac_from_aff(Q: Point) -> _JacPoint:
    # point is assumed to be on curve
    if Q[1] == 0:  # Infinity point in affine coordinates
        return 1, 1, 0
    return Q[0], Q[1], 1


class EC:
    """Elliptic curve y^2 = x^3 + a*x + b over Fp group"""

    def __init__(self, p: int, a: int, b: int, G: Point, n: int,
                       h: int, t: int, weakness_check: bool = True) -> None:
        """EC instantiation

        Parameters are checked according to SEC 1 v.2 3.1.1.2.1
        """

        # first off discriminate invalid (..., Gx, Gy, ...) input
        if len(G) != 2:
            raise ValueError("Generator must a be a Tuple[int, int]")

        # 1) check that p is an odd prime
        if p % 2 == 0:
            raise ValueError(f"p ({hex(p)}) is not odd")
        # Fermat test will do as _probabilistic_ primality test...
        if not pow(2, p-1, p) == 1:
            raise ValueError(f"p ({hex(p)}) is not prime")

        # 1) check that p has enough bits
        plen = p.bit_length()
        self.t = t
        if t != 0:
            t_range = [56, 64, 80, 96, 112, 128, 160, 192, 256]
            if t not in t_range:
                m = f"required security level ({t}) "
                m += f"not in the allowed range {t_range}"
                raise UserWarning(m)
            if plen < t*2:
                m = f"not enough bits ({plen}) for required security level {t}"
                raise UserWarning(m)

        self._p = p
        self.psize = (plen + 7) // 8
        # must be true to break simmetry using quadratic residue
        self.pIsThreeModFour = (self._p % 4 == 3)

        # 2. check that a and b are integers in the interval [0, p−1]
        if not 0 <= a < p:
            raise ValueError(f"invalid a ({hex(a)}) for given p ({hex(p)})")
        if not 0 <= b < p:
            raise ValueError(f"invalid b ({hex(b)}) for given p ({hex(p)})")

        # 3. Check that 4*a^3 + 27*b^2 ≠ 0 (mod p).
        d = 4*a*a*a+27*b*b
        if d % p == 0:
            raise ValueError("zero discriminant")
        self._a = a
        self._b = b

        # 2. check that xG and yG are integers in the interval [0, p−1]
        # 4. Check that yG^2 = xG^3 + a*xG + b (mod p).
        if not self.isOnCurve(G):
            raise ValueError("Generator is not on the 'x^3 + a*x + b' curve")
        self.G = Point(int(G[0]), int(G[1]))
        self.GJ = self.G[0], self.G[1], 1  # Jacobian coordinates

        # 5. Check that n is prime.
        if n < 2 or (n > 2 and not pow(2, n-1, n) == 1):
            raise ValueError(f"n ({hex(n)}) is not prime")
        delta = int(2 * sqrt(p))
        # also check n with Hasse Theorem
        if h < 2:
            if not (p + 1 - delta <= n <= p + 1 + delta):
                m = f"n ({hex(n)}) not in [p + 1 - delta, p + 1 + delta]"
                raise ValueError(m)
        self.n = n
        self.nlen = n.bit_length()
        self.nsize = (self.nlen + 7) // 8

        # 6. Check cofactor
        exp_h = int(1/n + delta/n + p/n)
        if h != exp_h:
            raise ValueError(f"h ({h}) not as expected ({exp_h})")
        if t != 0 and h > pow(2, t/8):
            raise ValueError(f"h ({h}) too big for t ({t})")
        self.h = h

        # 7. Check that nG = Inf.
        # it cannot be simply checked with:
        # Inf = pointMult(self, n, self.G)
        # as the above would be tautologically true
        InfMinusG = pointMult(self, n-1, self.G)
        Inf = self.add(InfMinusG, self.G)
        if Inf[1] != 0:
            raise ValueError("n ({hex(n)}) is not the group order")

        # 8. Check that n ≠ p
        if n == p:
            raise UserWarning("n=p -> weak curve")
        if weakness_check:
            # 8. Check that p^i % n ≠ 1 for all 1≤i<100
            for i in range(1, 100):
                if pow(p, i, n) == 1:
                    raise UserWarning("weak curve")

    def __str__(self) -> str:
        result = "EC"
        result += f"\n p   = {hex(self._p)}"
        result += f"\n a   = {hex(self._a)}"
        result += f"\n b   = {hex(self._b)}"
        result += f"\n G.x = {hex(self.G[0])}"
        result += f"\n G.y = {hex(self.G[1])}"
        result += f"\n n   = {hex(self.n)}"
        result += f"\n h = {self.h}"
        result += f"\n t = {self.t}"
        return result

    def __repr__(self) -> str:
        result = "EC("
        result += f"{hex(self._p)}"
        result += f", {hex(self._a)}, {hex(self._b)}"
        result += f", ({hex(self.G[0])}, {hex(self.G[1])})"
        result += f", {hex(self.n)}"
        result += f", {self.h}"
        result += f", {self.t})"
        return result

    # methods using _p: they would become functions if _p goes public

    def opposite(self, Q: Point) -> Point:
        self.requireOnCurve(Q)
        # % self._p is required to account for infinity point, i.e. Q[1]==0
        return Point(Q[0], (self._p - Q[1]) % self._p)

    def _affine_from_jac(self, Q: _JacPoint) -> Point:
        # point is assumed to be on curve
        if Q[2] == 0:  # Infinity point in Jacobian coordinates
            return Point()
        else:
            Z2 = Q[2]*Q[2]
            x = (Q[0]*mod_inv(Z2, self._p)) % self._p
            y = (Q[1]*mod_inv(Z2*Q[2], self._p)) % self._p
            return Point(x, y)

    # methods using _a, _b, _p

    def add(self, Q1: Point, Q2: Point) -> Point:
        self.requireOnCurve(Q1)
        QJ1 = _jac_from_aff(Q1)
        self.requireOnCurve(Q2)
        QJ2 = _jac_from_aff(Q2)
        R = self._addJacobian(QJ1, QJ2)
        return self._affine_from_jac(R)

    def _addJacobian(self, Q: _JacPoint, R: _JacPoint) -> _JacPoint:
        # points are assumed to be on curve

        if Q[2] == 0:  # Infinity point in Jacobian coordinates
            return R
        if R[2] == 0:  # Infinity point in Jacobian coordinates
            return Q

        RZ2 = R[2] * R[2]
        RZ3 = RZ2 * R[2]
        QZ2 = Q[2] * Q[2]
        QZ3 = QZ2 * Q[2]
        if Q[0]*RZ2 % self._p == R[0]*QZ2 % self._p:      # same affine x
            if Q[1]*RZ3 % self._p == R[1]*QZ3 % self._p:  # point doubling
                QY2 = Q[1]*Q[1]
                W = (3*Q[0]*Q[0] + self._a*QZ2*QZ2) % self._p
                V = (4*Q[0]*QY2) % self._p
                X = (W*W - 2*V) % self._p
                Y = (W*(V - X) - 8*QY2*QY2) % self._p
                Z = (2*Q[1]*Q[2]) % self._p
                return X, Y, Z
            else:                                         # opposite points
                return 1, 1, 0
        else:
            T = (Q[1]*RZ3) % self._p
            U = (R[1]*QZ3) % self._p
            W = (U - T) % self._p

            M = (Q[0]*RZ2) % self._p
            N = (R[0]*QZ2) % self._p
            V = (N - M) % self._p

            V2 = V * V
            V3 = V2 * V
            MV2 = M * V2
            X = (W*W - V3 - 2*MV2) % self._p
            Y = (W*(MV2 - X) - T*V3) % self._p
            Z = (V*Q[2]*R[2]) % self._p
            return X, Y, Z

    def _addAffine(self, Q: Point, R: Point) -> Point:
        # points are assumed to be on curve
        if R[1] == 0:  # Infinity point in affine coordinates
            return Q
        if Q[1] == 0:  # Infinity point in affine coordinates
            return R
        if R[0] == Q[0]:
            if R[1] == Q[1]:  # point doubling
                lam = (3 * Q[0] * Q[0] + self._a) * mod_inv(2 * Q[1], self._p)
                lam %= self._p
            else:             # opposite points
                return Point()
        else:
            lam = ((R[1]-Q[1]) * mod_inv(R[0]-Q[0], self._p)) % self._p
        x = (lam * lam - Q[0] - R[0]) % self._p
        y = (lam * (Q[0] - x) - Q[1]) % self._p
        return Point(x, y)

    def _y2(self, x: int) -> int:
        # skipping a crucial check here:
        # if sqrt(y*y) does not exist, then x is not valid.
        # This is a good reason to keep this method private
        return ((x*x + self._a)*x + self._b) % self._p

    def y(self, x: int) -> int:
        if not 0 <= x < self._p:
            raise ValueError(f"x-coordinate {hex(x)} not in [0, p-1]")
        y2 = self._y2(x)
        # mod_sqrt will raise a ValueError if root does not exist
        return mod_sqrt(y2, self._p)

    def requireOnCurve(self, Q: Point) -> None:
        if not self.isOnCurve(Q):
            raise ValueError("Point not on curve")

    def isOnCurve(self, Q: Point) -> bool:
        if len(Q) != 2:
            raise ValueError("Point must be a tuple[int, int]")
        if Q[1] == 0:  # Infinity point in affine coordinates
            return True
        if not 0 < Q[1] < self._p: # y cannot be zero
            raise ValueError(f"y-coordinate {hex(Q[1])} not in (0, p)")
        return self._y2(Q[0]) == (Q[1]*Q[1] % self._p)

    # break the y simmetry: even/odd, low/high, or quadratic residue criteria

    def yOdd(self, x: int, odd1even0: int) -> int:
        """return the odd (even) y coordinate associated to x"""
        if odd1even0 not in (0, 1):
            raise ValueError("odd1even0 must be bool or 0/1")
        root = self.y(x)
        # switch even/odd root as needed (XORing the conditions)
        return root if root % 2 == odd1even0 else self._p - root

    def yHigh(self, x: int, high1low0: int) -> int:
        """return the high (low) y coordinate associated to x"""
        if high1low0 not in (0, 1):
            raise ValueError("high1low0 must be bool or 0/1")
        root = self.y(x)
        # switch low/high root as needed (XORing the conditions)
        return root if (self._p//2 < root) == high1low0 else self._p - root

    def yQuadraticResidue(self, x: int, quadRes: int) -> int:
        """return the quadratic residue y coordinate associated to x"""
        if quadRes not in (0, 1):
            raise ValueError("quadRes must be bool or 0/1")
        if not self.pIsThreeModFour:
            raise ValueError("this method works only when p = 3 (mod 4)")
        root = self.y(x)
        # switch to quadratic residue root as needed
        legendre1 = legendre_symbol(root, self._p)
        return root if legendre1 == quadRes else self._p - root


def pointMult(ec: EC, n: int, Q: Point) -> Point:
    # this function is used by the EC class; it might be a method...
    # but it does not need to
    ec.requireOnCurve(Q)
    QJ = _jac_from_aff(Q)
    R = _pointMultJacobian(ec, n, QJ)
    return ec._affine_from_jac(R)


def _pointMultAffine(ec: EC, n: int, Q: Point) -> Point:
    # double & add in affine coordinates, using binary decomposition of n
    # Point is assumed to be on curve

    n %= ec.n
    if Q[1] == 0:                    # Infinity point in affine coordinates
        return Q
    R = Point()                      # initialize as infinity point
    while n > 0:                     # use binary representation of n
        if n & 1:                    # if least significant bit is 1
            R = ec._addAffine(R, Q)  # then add current Q
        n = n >> 1                   # remove the bit just accounted for
        Q = ec._addAffine(Q, Q)      # double Q for next step
    return R


def _pointMultJacobian(ec: EC, n: int, Q: _JacPoint) -> _JacPoint:
    # double & add in Jacobian coordinates, using binary decomposition of n
    # Point is assumed to be on curve

    n %= ec.n
    if Q[2] == 0:                      # Infinity point in Jacobian coordinates
        return 1, 1, 0
    R = 1, 1, 0                        # initialize as infinity point
    while n > 0:                       # use binary representation of n
        if n & 1:                      # if least significant bit is 1
            R = ec._addJacobian(R, Q)  # then add current Q
        n = n >> 1                     # remove the bit just accounted for
        Q = ec._addJacobian(Q, Q)      # double Q for next step
    return R


def DblScalarMult(ec: EC, u: int, Q: Point, v: int, P: Point) -> Point:
    """Shamir trick for efficient computation of u*Q + v*P"""

    ec.requireOnCurve(Q)
    QJ = _jac_from_aff(Q)

    ec.requireOnCurve(P)
    PJ = _jac_from_aff(P)

    R = _DblScalarMult(ec, u, QJ, v, PJ)

    return ec._affine_from_jac(R)


def _DblScalarMult(ec: EC, u: int, QJ: _JacPoint,
                           v: int, PJ: _JacPoint) -> _JacPoint:

    u %= ec.n
    if u == 0 or QJ[2] == 0:
        return _pointMultJacobian(ec, v, PJ)

    v %= ec.n
    if v == 0 or PJ[2] == 0:
        return _pointMultJacobian(ec, u, QJ)

    R = 1, 1, 0  # initialize as infinity point
    msb = max(u.bit_length(), v.bit_length())
    while msb > 0:
        if u >> (msb - 1):  # checking msb
            R = ec._addJacobian(R, QJ)
            u -= pow(2, u.bit_length() - 1)
        if v >> (msb - 1):  # checking msb
            R = ec._addJacobian(R, PJ)
            v -= pow(2, v.bit_length() - 1)
        if msb > 1:
            R = ec._addJacobian(R, R)
        msb -= 1

    return R


def multiScalarMult(ec: EC, scalars: Sequence[int],
                            Points: Sequence[Point]) -> Point:
    """ Bos-coster's algorithm """

    if len(scalars) != len(Points):
        errMsg = f"mismatch between scalar length ({len(scalars)}) and "
        errMsg += f"Points length ({len(Points)})"
        raise ValueError(errMsg)
        
<<<<<<< HEAD
    JPoints: List[_JacPoint] = list()
=======
    JPoints: List[int, int, int] = list()
>>>>>>> 91e9285a
    for P in Points:
        ec.requireOnCurve(P)
        JPoints.append(_jac_from_aff(P))

    R = _multiScalarMult(ec, scalars, JPoints)

    return ec._affine_from_jac(R)


def _multiScalarMult(ec: EC, scalars: Sequence[int],
                             JPoints: Sequence[_JacPoint]) -> _JacPoint:
    # source: https://cr.yp.to/badbatch/boscoster2.py

    x = list(zip([-n for n in scalars], JPoints))
    heapq.heapify(x)
    while len(x) > 1:
        np1 = heapq.heappop(x)
        np2 = heapq.heappop(x)
        n1, p1 = -np1[0], np1[1]
        n2, p2 = -np2[0], np2[1]
        p2 = ec._addJacobian(p1, p2)
        n1 -= n2
        if n1 > 0:
            heapq.heappush(x, (-n1, p1))
        heapq.heappush(x, (-n2, p2))
    np1 = heapq.heappop(x)
    n1, p1 = -np1[0], np1[1]
    return _pointMultJacobian(ec, n1, p1)<|MERGE_RESOLUTION|>--- conflicted
+++ resolved
@@ -17,11 +17,7 @@
 from hashlib import sha256
 from math import sqrt
 import heapq
-<<<<<<< HEAD
-from typing import NamedTuple, Tuple, List, Sequence
-=======
 from typing import NamedTuple, Tuple, Sequence, List
->>>>>>> 91e9285a
 
 from btclib.numbertheory import mod_inv, mod_sqrt, legendre_symbol
 
@@ -397,11 +393,7 @@
         errMsg += f"Points length ({len(Points)})"
         raise ValueError(errMsg)
         
-<<<<<<< HEAD
     JPoints: List[_JacPoint] = list()
-=======
-    JPoints: List[int, int, int] = list()
->>>>>>> 91e9285a
     for P in Points:
         ec.requireOnCurve(P)
         JPoints.append(_jac_from_aff(P))
